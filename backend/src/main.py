import os
import logging
from flask import Flask, jsonify
from flask_cors import CORS
from flask_socketio import SocketIO
from sqlalchemy.exc import IntegrityError

logging.basicConfig(level=logging.INFO)
logger = logging.getLogger(__name__)

app = Flask(__name__)
app.config['SECRET_KEY'] = os.environ.get('SECRET_KEY', 'dev-secret-key')
app.config['SQLALCHEMY_DATABASE_URI'] = os.environ.get('DATABASE_URL')
app.config['SQLALCHEMY_TRACK_MODIFICATIONS'] = False

CORS(app, resources={r"/*": {"origins": "*"}})
socketio = SocketIO(app, cors_allowed_origins="*", async_mode='threading')

# Initialize Redis
redis_client = None
redis_url = os.environ.get('REDIS_URL')
if redis_url:
    try:
        import redis
        redis_client = redis.from_url(redis_url)
        redis_client.ping()
        logger.info("✅ Redis connected")
    except Exception as e:
        logger.warning(f"⚠️ Redis failed: {e}")

# Initialize Database
try:
    from src.models import db, Admin
    db.init_app(app)
    with app.app_context():
        db.create_all()
        if not Admin.query.filter_by(username='admin').first():
            from werkzeug.security import generate_password_hash
            admin = Admin(
                username='admin',
                email='admin@biped.app',
                password_hash=generate_password_hash('admin123'),
                first_name='Admin',
                last_name='User',
                role='super_admin',
                is_active=True,
                is_super_admin=True
            )
            db.session.add(admin)
            db.session.commit()
except Exception as e:
    logger.error(f"DB Error: {e}")

# Routes
@app.route('/health')
def health():
    return jsonify({'status': 'healthy', 'redis': bool(redis_client)})

@app.route('/')
def index():
    return jsonify({'message': 'Biped Platform Running'})

<<<<<<< HEAD
# Register blueprints
try:
    from src.routes.auth import auth_bp
    from src.routes.admin import admin_bp
    from src.routes.api import api_bp
    app.register_blueprint(auth_bp, url_prefix='/auth')
    app.register_blueprint(admin_bp, url_prefix='/admin')
    app.register_blueprint(api_bp, url_prefix='/api')
except ImportError as e:
    logger.warning(f"Blueprint import error: {e}")

if __name__ == '__main__':
    port = int(os.environ.get('PORT', 8080))
    logger.info(f"Starting on port {port}")
    socketio.run(app, host='0.0.0.0', port=port, debug=False)
=======
@app.route('/dev-login')
def dev_login():
    """Serve the developer login page"""
    return send_from_directory('static', 'dev-login.html')

@app.route('/dashboard')
def dashboard():
    """Serve the dashboard page"""
    return send_from_directory('static', 'dashboard.html')

@app.route('/admin')
def admin():
    """Serve the admin dashboard page"""
    return send_from_directory('static', 'admin.html')

# Catch-all route for static files
@app.route('/<path:path>')
def serve_static_files(path):
    """Serve static files or fallback to index.html for SPA routing"""
    # Check if the path exists as a static file
    static_path = os.path.join(app.static_folder, path)
    if os.path.isfile(static_path):
        return send_from_directory(app.static_folder, path)
    
    # Check if it's a known HTML route
    if path in ['profile', 'billing', 'settings', 'admin-login', 'dev-login', 'dashboard', 'admin']:
        return send_from_directory(app.static_folder, f"{path}.html")
    
    # Fallback to landing page for SPA routing
    return send_from_directory(app.static_folder, 'landing.html')

# Health check endpoint
@app.route('/health')
def health_check():
    """Health check endpoint for Railway"""
    try:
        # Check database connection
        with app.app_context():
            db.session.execute('SELECT 1')
            db_status = 'healthy'
    except Exception as e:
        print(f"Database health check failed: {e}")
        db_status = 'unhealthy'
    
    # Check Redis connection if available
    try:
        from src.utils.redis_client import redis_client
        redis_status = 'healthy' if redis_client.is_connected() else 'disconnected'
    except Exception:
        redis_status = 'unavailable'
    
    return jsonify({
        "status": "healthy",
        "timestamp": time.time(),
        "database": db_status,
        "redis": redis_status,
        "version": "2.0.0"
    })

if __name__ == '__main__':
    print("🚀 Starting Enhanced Biped Platform v2.0")
    print(f"📊 Environment: {os.environ.get('FLASK_ENV', 'development')}")
    print(f"🗄️ Database: {'PostgreSQL (Railway)' if os.environ.get('DATABASE_URL', '').startswith('postgresql') else 'SQLite (Local)'}")
    print(f"🔄 Redis: {'Available (Railway)' if os.environ.get('REDIS_URL') else 'Not configured'}")
    
    # Create database tables if they don't exist
    with app.app_context():
        try:
            db.create_all()
            print("✅ Database tables initialized")
        except Exception as e:
            print(f"⚠️ Database initialization warning: {e}")
        
    # Get port from environment or default
    port = int(os.environ.get('PORT', 8000))
    
    # Start the Flask application
    app.run(host='0.0.0.0', port=port, debug=False)
>>>>>>> 607aa74a
<|MERGE_RESOLUTION|>--- conflicted
+++ resolved
@@ -60,7 +60,6 @@
 def index():
     return jsonify({'message': 'Biped Platform Running'})
 
-<<<<<<< HEAD
 # Register blueprints
 try:
     from src.routes.auth import auth_bp
@@ -76,83 +75,3 @@
     port = int(os.environ.get('PORT', 8080))
     logger.info(f"Starting on port {port}")
     socketio.run(app, host='0.0.0.0', port=port, debug=False)
-=======
-@app.route('/dev-login')
-def dev_login():
-    """Serve the developer login page"""
-    return send_from_directory('static', 'dev-login.html')
-
-@app.route('/dashboard')
-def dashboard():
-    """Serve the dashboard page"""
-    return send_from_directory('static', 'dashboard.html')
-
-@app.route('/admin')
-def admin():
-    """Serve the admin dashboard page"""
-    return send_from_directory('static', 'admin.html')
-
-# Catch-all route for static files
-@app.route('/<path:path>')
-def serve_static_files(path):
-    """Serve static files or fallback to index.html for SPA routing"""
-    # Check if the path exists as a static file
-    static_path = os.path.join(app.static_folder, path)
-    if os.path.isfile(static_path):
-        return send_from_directory(app.static_folder, path)
-    
-    # Check if it's a known HTML route
-    if path in ['profile', 'billing', 'settings', 'admin-login', 'dev-login', 'dashboard', 'admin']:
-        return send_from_directory(app.static_folder, f"{path}.html")
-    
-    # Fallback to landing page for SPA routing
-    return send_from_directory(app.static_folder, 'landing.html')
-
-# Health check endpoint
-@app.route('/health')
-def health_check():
-    """Health check endpoint for Railway"""
-    try:
-        # Check database connection
-        with app.app_context():
-            db.session.execute('SELECT 1')
-            db_status = 'healthy'
-    except Exception as e:
-        print(f"Database health check failed: {e}")
-        db_status = 'unhealthy'
-    
-    # Check Redis connection if available
-    try:
-        from src.utils.redis_client import redis_client
-        redis_status = 'healthy' if redis_client.is_connected() else 'disconnected'
-    except Exception:
-        redis_status = 'unavailable'
-    
-    return jsonify({
-        "status": "healthy",
-        "timestamp": time.time(),
-        "database": db_status,
-        "redis": redis_status,
-        "version": "2.0.0"
-    })
-
-if __name__ == '__main__':
-    print("🚀 Starting Enhanced Biped Platform v2.0")
-    print(f"📊 Environment: {os.environ.get('FLASK_ENV', 'development')}")
-    print(f"🗄️ Database: {'PostgreSQL (Railway)' if os.environ.get('DATABASE_URL', '').startswith('postgresql') else 'SQLite (Local)'}")
-    print(f"🔄 Redis: {'Available (Railway)' if os.environ.get('REDIS_URL') else 'Not configured'}")
-    
-    # Create database tables if they don't exist
-    with app.app_context():
-        try:
-            db.create_all()
-            print("✅ Database tables initialized")
-        except Exception as e:
-            print(f"⚠️ Database initialization warning: {e}")
-        
-    # Get port from environment or default
-    port = int(os.environ.get('PORT', 8000))
-    
-    # Start the Flask application
-    app.run(host='0.0.0.0', port=port, debug=False)
->>>>>>> 607aa74a
