--- conflicted
+++ resolved
@@ -203,7 +203,7 @@
     
     # Register blueprints
     try:
-        from src.routes import auth_bp, admin_bp, dashboard_bp, health_bp, jobs_bp, legal_bp
+        from src.routes import auth_bp, admin_bp, dashboard_bp, health_bp, jobs_bp
         from src.routes.integration import integration_bp
         
         app.register_blueprint(health_bp)
@@ -212,7 +212,6 @@
         app.register_blueprint(dashboard_bp, url_prefix='/dashboard')
         app.register_blueprint(integration_bp)
         app.register_blueprint(jobs_bp)
-        app.register_blueprint(legal_bp)  # Register legal routes at root level
         
         logger.info("✅ Blueprints registered successfully")
         
@@ -246,12 +245,6 @@
     # Enhanced Error handlers with custom pages and security
     @app.errorhandler(404)
     def not_found(error):
-<<<<<<< HEAD
-        try:
-            return render_template('404.html'), 404
-        except:
-            return jsonify({'error': 'Not found'}), 404
-=======
         # Check if request is from API or browser
         if request.path.startswith('/api/') or request.headers.get('Content-Type') == 'application/json' or 'application/json' in request.headers.get('Accept', ''):
             return jsonify({
@@ -287,7 +280,6 @@
                     'message': 'You do not have permission to access this resource',
                     'status_code': 403
                 }), 403
->>>>>>> f0af62c7
     
     @app.errorhandler(500)
     def internal_error(error):
