<!DOCTYPE html>
<html lang="en">
<head>
    <meta charset="UTF-8">
    <meta name="viewport" content="width=device-width, initial-scale=1.0">
    <!-- PWA Meta Tags -->
    <meta name="theme-color" content="#1e40af">
    <meta name="apple-mobile-web-app-capable" content="yes">
    <meta name="apple-mobile-web-app-status-bar-style" content="default">
    <meta name="apple-mobile-web-app-title" content="Biped">
    
    <!-- PWA Icons -->
    <link rel="icon" type="image/png" sizes="192x192" href="/biped-logo.png">
    <link rel="apple-touch-icon" href="/biped-logo.png">
    
    <!-- PWA Manifest -->
    <link rel="manifest" href="/manifest.json">
    
    <title>Biped - AI-Powered Trades Marketplace | Connect with Verified Professionals</title>
    <meta name="description" content="Find qualified tradespeople instantly with AI-powered matching. Post jobs, get matched in 24 hours, and track quality with computer vision. Join 10K+ verified professionals.">
    <meta name="keywords" content="trades marketplace, AI matching, tradespeople, contractors, plumbers, electricians, home improvement, professional services">
    
    <!-- Open Graph Meta Tags -->
    <meta property="og:title" content="Biped - AI-Powered Trades Marketplace">
    <meta property="og:description" content="Connect with skilled tradespeople through intelligent AI matching. Get quality work done faster and smarter.">
    <meta property="og:type" content="website">
    <meta property="og:url" content="https://biped.app">
    <meta property="og:image" content="/biped-logo.png">
    
    <!-- Twitter Card Meta Tags -->
    <meta name="twitter:card" content="summary_large_image">
    <meta name="twitter:title" content="Biped - AI-Powered Trades Marketplace">
    <meta name="twitter:description" content="Connect with skilled tradespeople through intelligent AI matching.">
    <meta name="twitter:image" content="/biped-logo.png">
    <link href="https://cdn.jsdelivr.net/npm/tailwindcss@2.2.19/dist/tailwind.min.css" rel="stylesheet">
    <link href="https://cdnjs.cloudflare.com/ajax/libs/font-awesome/6.0.0/css/all.min.css" rel="stylesheet">
    <link href="https://fonts.googleapis.com/css2?family=Inter:wght@300;400;500;600;700;800&display=swap" rel="stylesheet">
    <style>
        * {
            font-family: 'Inter', sans-serif;
        }
        
        .hero-gradient {
            background: linear-gradient(135deg, #1e40af 0%, #0d9488 100%);
            position: relative;
        }
        
        .hero-gradient::before {
            content: '';
            position: absolute;
            top: 0;
            left: 0;
            right: 0;
            bottom: 0;
            background-image: 
                radial-gradient(circle at 25% 25%, rgba(255, 255, 255, 0.1) 0%, transparent 50%),
                radial-gradient(circle at 75% 75%, rgba(255, 255, 255, 0.05) 0%, transparent 50%);
            z-index: 1;
        }
        
        .hero-gradient > * {
            position: relative;
            z-index: 2;
        }
        
        .glass-effect {
            background: rgba(255, 255, 255, 0.1);
            backdrop-filter: blur(10px);
            border: 1px solid rgba(255, 255, 255, 0.2);
        }
        
        .card-hover {
            transition: all 0.3s cubic-bezier(0.4, 0, 0.2, 1);
        }
        
        .card-hover:hover {
            transform: translateY(-8px);
            box-shadow: 0 25px 50px -12px rgba(0, 0, 0, 0.25);
        }
        
        .btn-primary {
            background: linear-gradient(135deg, #1e40af 0%, #0d9488 100%);
            transition: all 0.3s ease;
            box-shadow: 0 4px 15px 0 rgba(30, 64, 175, 0.3);
        }
        
        .btn-primary:hover {
            transform: translateY(-2px);
            box-shadow: 0 8px 25px 0 rgba(30, 64, 175, 0.4);
        }
        
        .btn-secondary {
            background: linear-gradient(135deg, #f8fafc 0%, #e2e8f0 100%);
            color: #1e293b;
            border: 1px solid #e2e8f0;
            transition: all 0.3s ease;
        }
        
        .btn-secondary:hover {
            background: linear-gradient(135deg, #e2e8f0 0%, #cbd5e1 100%);
            transform: translateY(-2px);
            box-shadow: 0 8px 25px 0 rgba(0, 0, 0, 0.1);
        }
        
        .feature-icon {
            background: linear-gradient(135deg, #1e40af 0%, #0d9488 100%);
            -webkit-background-clip: text;
            -webkit-text-fill-color: transparent;
            background-clip: text;
        }
        
        .stats-counter {
            background: linear-gradient(135deg, #1e40af 0%, #0d9488 100%);
            -webkit-background-clip: text;
            -webkit-text-fill-color: transparent;
            background-clip: text;
        }
        
        .floating-element {
            animation: float 6s ease-in-out infinite;
        }
        
        @keyframes float {
            0%, 100% { transform: translateY(0px); }
            50% { transform: translateY(-20px); }
        }
        
        .modal {
            display: none;
            position: fixed;
            z-index: 1000;
            left: 0;
            top: 0;
            width: 100%;
            height: 100%;
            background-color: rgba(0, 0, 0, 0.5);
            backdrop-filter: blur(5px);
        }
        
        .modal.show {
            display: flex;
            align-items: center;
            justify-content: center;
        }
        
        .ai-badge {
            background: linear-gradient(135deg, #8b5cf6 0%, #06b6d4 100%);
            animation: pulse 2s infinite;
        }
        
        @keyframes pulse {
            0%, 100% { opacity: 1; }
            50% { opacity: 0.8; }
        }
        
        .hero-bg {
            background-image: url('biped-hero-bg.png');
            background-size: cover;
            background-position: center;
            background-repeat: no-repeat;
        }
        
        .service-grid {
            display: grid;
            grid-template-columns: repeat(auto-fit, minmax(280px, 1fr));
            gap: 2rem;
        }
        
        @media (max-width: 768px) {
            .service-grid {
                grid-template-columns: 1fr;
            }
        }
        
        .testimonial-card {
            background: linear-gradient(135deg, #f8fafc 0%, #ffffff 100%);
            border: 1px solid #e2e8f0;
        }
        
        .cta-section {
            background: linear-gradient(135deg, #1e293b 0%, #334155 100%);
        }
        
        /* Navigation Active States */
        .nav-link {
            position: relative;
            transition: all 0.3s ease;
        }
        
        .nav-link.active {
            color: #1e40af !important;
            font-weight: 600;
        }
        
        .nav-link.active::after {
            content: '';
            position: absolute;
            bottom: -8px;
            left: 0;
            right: 0;
            height: 2px;
            background: #1e40af;
            border-radius: 1px;
        }
        
        .nav-link:hover {
            color: #1e40af;
        }
        
        /* Sticky Mobile CTA */
        .mobile-cta {
            position: fixed;
            bottom: 20px;
            right: 20px;
            z-index: 1000;
            display: none;
        }
        
        @media (max-width: 768px) {
            .mobile-cta {
                display: block;
            }
        }
        
        .mobile-cta-button {
            background: linear-gradient(135deg, #1e40af 0%, #0d9488 100%);
            color: white;
            padding: 16px 20px;
            border-radius: 50px;
            box-shadow: 0 8px 32px rgba(30, 64, 175, 0.3);
            border: none;
            font-weight: 600;
            font-size: 16px;
            transition: all 0.3s ease;
            animation: pulse-cta 2s infinite;
        }
        
        .mobile-cta-button:hover {
            transform: translateY(-2px);
            box-shadow: 0 12px 40px rgba(30, 64, 175, 0.4);
        }
        
        @keyframes pulse-cta {
            0%, 100% { transform: scale(1); }
            50% { transform: scale(1.05); }
        }
    </style>
</head>
<body class="bg-gray-50">
    <!-- Navigation -->
    <nav class="bg-white shadow-lg sticky top-0 z-50">
        <div class="max-w-7xl mx-auto px-4 sm:px-6 lg:px-8">
            <div class="flex justify-between items-center h-16">
                <div class="flex items-center space-x-3">
                    <img src="biped-logo.png" alt="Biped" class="h-10 w-10" loading="lazy">
                    <span class="text-2xl font-bold text-gray-900">Biped</span>
                    <span class="ai-badge text-xs px-2 py-1 rounded-full text-white font-medium">AI-Powered</span>
                </div>
                
                <div class="hidden md:flex items-center space-x-8">
                    <a href="#services" class="nav-link text-gray-700 hover:text-blue-600 font-medium transition-colors">Services</a>
                    <a href="#how-it-works" class="nav-link text-gray-700 hover:text-blue-600 font-medium transition-colors">How It Works</a>
                    <a href="#providers" class="nav-link text-gray-700 hover:text-blue-600 font-medium transition-colors">For Providers</a>
                    <a href="#about" class="nav-link text-gray-700 hover:text-blue-600 font-medium transition-colors">About</a>
                </div>
                
                <div class="flex items-center space-x-4">
                    <button onclick="showLoginModal()" class="btn-secondary px-4 py-2 rounded-lg font-medium">
                        Sign In
                    </button>
                    <button onclick="showSignupModal()" class="btn-primary text-white px-6 py-2 rounded-lg font-medium">
                        Get Started
                    </button>
                </div>
                
                <!-- Mobile menu button -->
                <div class="md:hidden">
                    <button onclick="toggleMobileMenu()" class="text-gray-700 hover:text-blue-600">
                        <i class="fas fa-bars text-xl"></i>
                    </button>
                </div>
            </div>
        </div>
        
        <!-- Mobile menu -->
        <div id="mobile-menu" class="hidden md:hidden bg-white border-t">
            <div class="px-4 py-4 space-y-4">
                <a href="#services" class="block text-gray-700 hover:text-blue-600 font-medium">Services</a>
                <a href="#how-it-works" class="block text-gray-700 hover:text-blue-600 font-medium">How It Works</a>
                <a href="#providers" class="block text-gray-700 hover:text-blue-600 font-medium">For Providers</a>
                <a href="#about" class="block text-gray-700 hover:text-blue-600 font-medium">About</a>
                <div class="pt-4 space-y-2">
                    <button onclick="showLoginModal()" class="w-full btn-secondary px-4 py-2 rounded-lg font-medium">
                        Sign In
                    </button>
                    <button onclick="showSignupModal()" class="w-full btn-primary text-white px-4 py-2 rounded-lg font-medium">
                        Get Started
                    </button>
                </div>
            </div>
        </div>
    </nav>

    <!-- Hero Section -->
    <section class="hero-gradient hero-bg min-h-screen flex items-center relative overflow-hidden">
        <div class="absolute inset-0 bg-black bg-opacity-20"></div>
        <div class="max-w-7xl mx-auto px-4 sm:px-6 lg:px-8 relative z-10">
            <div class="text-center">
                <div class="floating-element mb-8">
                    <span class="inline-flex items-center px-4 py-2 rounded-full text-sm font-medium glass-effect text-white">
                        <i class="fas fa-robot mr-2"></i>
                        AI-Powered Marketplace
                    </span>
                </div>
                
                <h1 class="text-5xl md:text-7xl font-bold text-white mb-6 leading-tight">
                    Connect with
                    <span class="block text-yellow-300 font-extrabold">
                        Trusted Professionals
                    </span>
                </h1>
                
                <p class="text-xl md:text-2xl text-white opacity-90 mb-8 max-w-3xl mx-auto leading-relaxed">
                    Biped uses advanced AI to instantly match you with verified tradespeople and skilled professionals. 
                    Get quality work done faster, smarter, and with complete confidence.
                </p>
                
                <div class="flex flex-col sm:flex-row gap-4 justify-center items-center mb-12">
                    <a href="/post-job" class="btn-primary text-white px-8 py-4 rounded-xl font-semibold text-lg flex items-center hover:transform hover:scale-105 transition-all">
                        <i class="fas fa-plus-circle mr-3"></i>
                        Post a Job
                    </a>
                    <button onclick="showProviderSignup()" class="btn-secondary px-8 py-4 rounded-xl font-semibold text-lg flex items-center">
                        <i class="fas fa-user-tie mr-3"></i>
                        Join as Provider
                    </button>
                </div>
                
                <!-- Stats -->
                <div class="grid grid-cols-2 md:grid-cols-4 gap-8 max-w-4xl mx-auto">
                    <div class="text-center">
                        <div class="stats-counter text-3xl md:text-4xl font-bold mb-2 text-white">10K+</div>
                        <div class="text-white opacity-90 font-medium">Verified Providers</div>
                    </div>
                    <div class="text-center">
                        <div class="stats-counter text-3xl md:text-4xl font-bold mb-2 text-white">50K+</div>
                        <div class="text-white opacity-90 font-medium">Jobs Completed</div>
                    </div>
                    <div class="text-center">
                        <div class="stats-counter text-3xl md:text-4xl font-bold mb-2 text-white">98%</div>
                        <div class="text-white opacity-90 font-medium">Match Accuracy</div>
                    </div>
                    <div class="text-center">
                        <div class="stats-counter text-3xl md:text-4xl font-bold mb-2 text-white">4.9★</div>
                        <div class="text-white opacity-90 font-medium">Average Rating</div>
                    </div>
                </div>
            </div>
        </div>
    </section>

    <!-- AI Features Section -->
    <section class="py-20 bg-white">
        <div class="max-w-7xl mx-auto px-4 sm:px-6 lg:px-8">
            <div class="text-center mb-16">
                <h2 class="text-4xl md:text-5xl font-bold text-gray-900 mb-6">
                    Powered by Advanced AI
                </h2>
                <p class="text-xl text-gray-600 max-w-3xl mx-auto">
                    Our intelligent platform automates the entire process, from matching to quality control, 
                    ensuring you get the best results every time.
                </p>
            </div>
            
            <div class="grid md:grid-cols-3 gap-8">
                <div class="card-hover bg-gradient-to-br from-blue-50 to-teal-50 p-8 rounded-2xl border border-blue-100">
                    <div class="feature-icon text-4xl mb-6">
                        <i class="fas fa-brain"></i>
                    </div>
                    <h3 class="text-2xl font-bold text-gray-900 mb-4">Smart Matching</h3>
                    <p class="text-gray-600 leading-relaxed">
                        AI analyzes your project requirements and instantly matches you with the most qualified 
                        professionals based on skills, location, availability, and past performance.
                    </p>
                </div>
                
                <div class="card-hover bg-gradient-to-br from-purple-50 to-pink-50 p-8 rounded-2xl border border-purple-100">
                    <div class="feature-icon text-4xl mb-6">
                        <i class="fas fa-eye"></i>
                    </div>
                    <h3 class="text-2xl font-bold text-gray-900 mb-4">Quality Vision</h3>
                    <p class="text-gray-600 leading-relaxed">
                        Computer vision technology automatically verifies work quality through before/after photos, 
                        ensuring standards are met and providing real-time progress tracking.
                    </p>
                </div>
                
                <div class="card-hover bg-gradient-to-br from-green-50 to-emerald-50 p-8 rounded-2xl border border-green-100">
                    <div class="feature-icon text-4xl mb-6">
                        <i class="fas fa-cogs"></i>
                    </div>
                    <h3 class="text-2xl font-bold text-gray-900 mb-4">Auto Operations</h3>
                    <p class="text-gray-600 leading-relaxed">
                        Autonomous platform management handles disputes, payments, scheduling, and quality control 
                        automatically, reducing friction and ensuring smooth transactions.
                    </p>
                </div>
            </div>
        </div>
    </section>

    <!-- Services Section -->
    <section id="services" class="py-20 bg-gray-50">
        <div class="max-w-7xl mx-auto px-4 sm:px-6 lg:px-8">
            <div class="text-center mb-16">
                <h2 class="text-4xl md:text-5xl font-bold text-gray-900 mb-6">
                    Professional Services
                </h2>
                <p class="text-xl text-gray-600 max-w-3xl mx-auto">
                    From home improvements to specialized trades, find verified professionals for any project.
                </p>
            </div>
            
            <div class="service-grid">
                <a href="#" class="card-hover bg-white p-6 rounded-2xl shadow-lg border border-gray-100 block cursor-pointer transition-all hover:shadow-xl">
                    <div class="text-blue-600 text-3xl mb-4">
                        <i class="fas fa-hammer"></i>
                    </div>
                    <h3 class="text-xl font-bold text-gray-900 mb-3">Construction & Renovation</h3>
                    <p class="text-gray-600 mb-4">General contractors, carpenters, painters, and renovation specialists</p>
                    <div class="flex items-center text-sm text-gray-500">
                        <i class="fas fa-star text-yellow-400 mr-1"></i>
                        <span>4.9 avg rating • 2,500+ providers</span>
                    </div>
                </a>
                
                <a href="#" class="card-hover bg-white p-6 rounded-2xl shadow-lg border border-gray-100 block cursor-pointer transition-all hover:shadow-xl">
                    <div class="text-green-600 text-3xl mb-4">
                        <i class="fas fa-wrench"></i>
                    </div>
                    <h3 class="text-xl font-bold text-gray-900 mb-3">Plumbing & Electrical</h3>
                    <p class="text-gray-600 mb-4">Licensed plumbers, electricians, and HVAC specialists</p>
                    <div class="flex items-center text-sm text-gray-500">
                        <i class="fas fa-star text-yellow-400 mr-1"></i>
                        <span>4.8 avg rating • 1,800+ providers</span>
                    </div>
                </a>
                
                <a href="#" class="card-hover bg-white p-6 rounded-2xl shadow-lg border border-gray-100 block cursor-pointer transition-all hover:shadow-xl">
                    <div class="text-purple-600 text-3xl mb-4">
                        <i class="fas fa-laptop-code"></i>
                    </div>
                    <h3 class="text-xl font-bold text-gray-900 mb-3">Tech & Digital</h3>
                    <p class="text-gray-600 mb-4">Web developers, designers, IT support, and digital marketing</p>
                    <div class="flex items-center text-sm text-gray-500">
                        <i class="fas fa-star text-yellow-400 mr-1"></i>
                        <span>4.9 avg rating • 3,200+ providers</span>
                    </div>
                </a>
                
                <a href="#" class="card-hover bg-white p-6 rounded-2xl shadow-lg border border-gray-100 block cursor-pointer transition-all hover:shadow-xl">
                    <div class="text-orange-600 text-3xl mb-4">
                        <i class="fas fa-car"></i>
                    </div>
                    <h3 class="text-xl font-bold text-gray-900 mb-3">Automotive</h3>
                    <p class="text-gray-600 mb-4">Mechanics, auto electricians, and vehicle specialists</p>
                    <div class="flex items-center text-sm text-gray-500">
                        <i class="fas fa-star text-yellow-400 mr-1"></i>
                        <span>4.7 avg rating • 1,200+ providers</span>
                    </div>
                </a>
                
                <a href="#" class="card-hover bg-white p-6 rounded-2xl shadow-lg border border-gray-100 block cursor-pointer transition-all hover:shadow-xl">
                    <div class="text-teal-600 text-3xl mb-4">
                        <i class="fas fa-leaf"></i>
                    </div>
                    <h3 class="text-xl font-bold text-gray-900 mb-3">Landscaping</h3>
                    <p class="text-gray-600 mb-4">Gardeners, landscapers, and outdoor maintenance specialists</p>
                    <div class="flex items-center text-sm text-gray-500">
                        <i class="fas fa-star text-yellow-400 mr-1"></i>
                        <span>4.8 avg rating • 900+ providers</span>
                    </div>
                </a>
                
                <a href="#" class="card-hover bg-white p-6 rounded-2xl shadow-lg border border-gray-100 block cursor-pointer transition-all hover:shadow-xl">
                    <div class="text-red-600 text-3xl mb-4">
                        <i class="fas fa-broom"></i>
                    </div>
                    <h3 class="text-xl font-bold text-gray-900 mb-3">Cleaning & Maintenance</h3>
                    <p class="text-gray-600 mb-4">Professional cleaners, maintenance, and facility management</p>
                    <div class="flex items-center text-sm text-gray-500">
                        <i class="fas fa-star text-yellow-400 mr-1"></i>
                        <span>4.9 avg rating • 1,500+ providers</span>
                    </div>
                </a>
            </div>
                        <span>4.9 avg rating • 1,500+ providers</span>
                    </div>
                </div>
            </div>
        </div>
    </section>

    <!-- How It Works Section -->
    <section id="how-it-works" class="py-20 bg-white">
        <div class="max-w-7xl mx-auto px-4 sm:px-6 lg:px-8">
            <div class="text-center mb-16">
                <h2 class="text-4xl md:text-5xl font-bold text-gray-900 mb-6">
                    How Biped Works
                </h2>
                <p class="text-xl text-gray-600 max-w-3xl mx-auto">
                    Our AI-powered platform makes finding and hiring professionals effortless.
                </p>
            </div>
            
            <div class="grid md:grid-cols-4 gap-8">
                <div class="text-center">
                    <div class="bg-gradient-to-br from-blue-400 to-blue-600 w-20 h-20 rounded-2xl flex items-center justify-center mx-auto mb-6 shadow-lg">
                        <i class="fas fa-edit text-2xl text-white"></i>
                    </div>
                    <div class="bg-blue-100 text-blue-600 text-sm font-bold px-3 py-1 rounded-full inline-block mb-4">STEP 1</div>
                    <h3 class="text-xl font-bold text-gray-900 mb-4">Describe Your Project</h3>
                    <p class="text-gray-600 leading-relaxed">
                        Tell us what you need done. Our AI guides you through the process and suggests optimal project details.
                    </p>
                </div>
                
                <div class="text-center">
                    <div class="bg-gradient-to-br from-green-400 to-green-600 w-20 h-20 rounded-2xl flex items-center justify-center mx-auto mb-6 shadow-lg">
                        <i class="fas fa-magic text-2xl text-white"></i>
                    </div>
                    <div class="bg-green-100 text-green-600 text-sm font-bold px-3 py-1 rounded-full inline-block mb-4">STEP 2</div>
                    <h3 class="text-xl font-bold text-gray-900 mb-4">Get Matched Instantly</h3>
                    <p class="text-gray-600 leading-relaxed">
                        AI analyzes thousands of providers and instantly matches you with the best candidates for your specific needs.
                    </p>
                </div>
                
                <div class="text-center">
                    <div class="bg-gradient-to-br from-purple-400 to-purple-600 w-20 h-20 rounded-2xl flex items-center justify-center mx-auto mb-6 shadow-lg">
                        <i class="fas fa-shield-alt text-2xl text-white"></i>
                    </div>
                    <div class="bg-purple-100 text-purple-600 text-sm font-bold px-3 py-1 rounded-full inline-block mb-4">STEP 3</div>
                    <h3 class="text-xl font-bold text-gray-900 mb-4">Secure & Track</h3>
                    <p class="text-gray-600 leading-relaxed">
                        Funds are held in escrow while work progresses. Computer vision tracks quality and completion automatically.
                    </p>
                </div>
                
                <div class="text-center">
                    <div class="bg-gradient-to-br from-orange-400 to-orange-600 w-20 h-20 rounded-2xl flex items-center justify-center mx-auto mb-6 shadow-lg">
                        <i class="fas fa-thumbs-up text-2xl text-white"></i>
                    </div>
                    <div class="bg-orange-100 text-orange-600 text-sm font-bold px-3 py-1 rounded-full inline-block mb-4">STEP 4</div>
                    <h3 class="text-xl font-bold text-gray-900 mb-4">Payment & Review</h3>
                    <p class="text-gray-600 leading-relaxed">
                        Once satisfied with the work, payment is released automatically. Rate your experience to help others.
                    </p>
                </div>
            </div>
        </div>
    </section>

    <!-- For Providers Section -->
    <section id="providers" class="py-20 bg-gradient-to-br from-gray-900 to-blue-900 text-white">
        <div class="max-w-7xl mx-auto px-4 sm:px-6 lg:px-8">
            <div class="grid lg:grid-cols-2 gap-12 items-center">
                <div>
                    <div class="bg-blue-500 text-white px-4 py-2 rounded-full text-sm font-semibold inline-block mb-4">
                        💰 BOOST YOUR INCOME
                    </div>
                    <h2 class="text-4xl md:text-5xl font-bold mb-4">
                        Get Qualified Leads in 24 Hours
                    </h2>
                    <p class="text-2xl font-semibold text-blue-300 mb-6">
                        Join 5,000+ professionals earning more with AI-powered leads
                    </p>
                    <p class="text-xl opacity-90 mb-8 leading-relaxed">
                        Stop chasing leads. Our AI matches you with customers who need your exact skills and are ready to hire immediately.
                    </p>
                    
                    <div class="space-y-6 mb-8">
                        <div class="flex items-start space-x-4">
                            <div class="bg-green-500 w-10 h-10 rounded-full flex items-center justify-center flex-shrink-0 mt-1">
                                <i class="fas fa-dollar-sign text-white"></i>
                            </div>
                            <div>
                                <h4 class="font-semibold mb-2">Average $4,500/month Extra Income</h4>
                                <p class="opacity-80">Our providers earn 60% more than industry average through high-quality, pre-qualified leads.</p>
                            </div>
                        </div>
                        
                        <div class="flex items-start space-x-4">
                            <div class="bg-blue-500 w-10 h-10 rounded-full flex items-center justify-center flex-shrink-0 mt-1">
                                <i class="fas fa-shield-alt text-white"></i>
                            </div>
                            <div>
                                <h4 class="font-semibold mb-2">100% Payment Protection</h4>
                                <p class="opacity-80">Escrow system ensures you get paid. Automatic dispute resolution and same-day payouts.</p>
                            </div>
                        </div>
                        
                        <div class="flex items-start space-x-4">
                            <div class="bg-purple-500 w-10 h-10 rounded-full flex items-center justify-center flex-shrink-0 mt-1">
                                <i class="fas fa-clock text-white"></i>
                            </div>
                            <div>
                                <h4 class="font-semibold mb-2">Get Started in 5 Minutes</h4>
                                <p class="opacity-80">Simple verification process. Start receiving leads within 24 hours of approval.</p>
                            </div>
                        </div>
                    </div>
                    
                    <button onclick="showProviderSignup()" class="btn-primary text-white px-8 py-4 rounded-xl font-semibold text-lg">
                        Join as Provider
                    </button>
                </div>
                
                <div class="lg:text-right">
                    <div class="grid grid-cols-2 gap-6">
                        <div class="bg-white bg-opacity-10 p-6 rounded-2xl backdrop-filter backdrop-blur-lg">
                            <div class="text-3xl font-bold text-blue-300 mb-2">$2.5M+</div>
                            <div class="text-sm opacity-80">Earned by Providers</div>
                        </div>
                        <div class="bg-white bg-opacity-10 p-6 rounded-2xl backdrop-filter backdrop-blur-lg">
                            <div class="text-3xl font-bold text-green-300 mb-2">95%</div>
                            <div class="text-sm opacity-80">Customer Satisfaction</div>
                        </div>
                        <div class="bg-white bg-opacity-10 p-6 rounded-2xl backdrop-filter backdrop-blur-lg">
                            <div class="text-3xl font-bold text-purple-300 mb-2">24h</div>
                            <div class="text-sm opacity-80">Avg. Response Time</div>
                        </div>
                        <div class="bg-white bg-opacity-10 p-6 rounded-2xl backdrop-filter backdrop-blur-lg">
                            <div class="text-3xl font-bold text-orange-300 mb-2">4.8★</div>
                            <div class="text-sm opacity-80">Provider Rating</div>
                        </div>
                    </div>
                </div>
            </div>
        </div>
    </section>

    <!-- Testimonials Section -->
    <section class="py-20 bg-gray-50">
        <div class="max-w-7xl mx-auto px-4 sm:px-6 lg:px-8">
            <div class="text-center mb-16">
                <h2 class="text-4xl md:text-5xl font-bold text-gray-900 mb-6">
                    What Our Users Say
                </h2>
                <p class="text-xl text-gray-600 max-w-3xl mx-auto">
                    Real feedback from customers and providers who use Biped every day.
                </p>
            </div>
            
            <div class="grid md:grid-cols-3 gap-8">
                <div class="testimonial-card p-8 rounded-2xl shadow-lg">
                    <div class="text-yellow-400 text-xl mb-4">
                        <i class="fas fa-star"></i>
                        <i class="fas fa-star"></i>
                        <i class="fas fa-star"></i>
                        <i class="fas fa-star"></i>
                        <i class="fas fa-star"></i>
                    </div>
                    <p class="text-gray-600 mb-6 leading-relaxed">
                        "The AI matching is incredible. I posted my kitchen renovation and within minutes had 3 perfect contractors. 
                        The quality tracking gave me peace of mind throughout the project."
                    </p>
                    <div class="flex items-center">
                        <div class="w-12 h-12 bg-blue-100 rounded-full flex items-center justify-center mr-4">
                            <span class="text-blue-600 font-bold">SM</span>
                        </div>
                        <div>
                            <div class="font-semibold text-gray-900">Sarah Mitchell</div>
                            <div class="text-sm text-gray-500">Homeowner, Sydney</div>
                        </div>
                    </div>
                </div>
                
                <div class="testimonial-card p-8 rounded-2xl shadow-lg">
                    <div class="text-yellow-400 text-xl mb-4">
                        <i class="fas fa-star"></i>
                        <i class="fas fa-star"></i>
                        <i class="fas fa-star"></i>
                        <i class="fas fa-star"></i>
                        <i class="fas fa-star"></i>
                    </div>
                    <p class="text-gray-600 mb-6 leading-relaxed">
                        "As a tradesman, Biped has transformed my business. The leads are high-quality, payments are secure, 
                        and the business tools help me stay organized. My income has doubled!"
                    </p>
                    <div class="flex items-center">
                        <div class="w-12 h-12 bg-green-100 rounded-full flex items-center justify-center mr-4">
                            <span class="text-green-600 font-bold">MJ</span>
                        </div>
                        <div>
                            <div class="font-semibold text-gray-900">Mike Johnson</div>
                            <div class="text-sm text-gray-500">Electrician, Melbourne</div>
                        </div>
                    </div>
                </div>
                
                <div class="testimonial-card p-8 rounded-2xl shadow-lg">
                    <div class="text-yellow-400 text-xl mb-4">
                        <i class="fas fa-star"></i>
                        <i class="fas fa-star"></i>
                        <i class="fas fa-star"></i>
                        <i class="fas fa-star"></i>
                        <i class="fas fa-star"></i>
                    </div>
                    <p class="text-gray-600 mb-6 leading-relaxed">
                        "The computer vision quality control is amazing. I can see progress updates automatically, 
                        and the AI ensures work meets standards. It's like having a project manager built-in."
                    </p>
                    <div class="flex items-center">
                        <div class="w-12 h-12 bg-purple-100 rounded-full flex items-center justify-center mr-4">
                            <span class="text-purple-600 font-bold">LC</span>
                        </div>
                        <div>
                            <div class="font-semibold text-gray-900">Lisa Chen</div>
                            <div class="text-sm text-gray-500">Business Owner, Brisbane</div>
                        </div>
                    </div>
                </div>
            </div>
        </div>
    </section>

    <!-- CTA Section -->
    <section class="cta-section py-20 text-white">
        <div class="max-w-4xl mx-auto px-4 sm:px-6 lg:px-8 text-center">
            <h2 class="text-4xl md:text-5xl font-bold mb-6">
                Ready to Experience the Future?
            </h2>
            <p class="text-xl opacity-90 mb-8 leading-relaxed">
                Join thousands of satisfied customers and providers who trust Biped for their projects. 
                Get started today and see the difference AI makes.
            </p>
            
            <div class="flex flex-col sm:flex-row gap-4 justify-center items-center">
                <a href="/post-job" class="btn-primary text-white px-8 py-4 rounded-xl font-semibold text-lg flex items-center hover:transform hover:scale-105 transition-all">
                    <i class="fas fa-rocket mr-3"></i>
                    Post Your First Job
                </a>
                <button onclick="showProviderSignup()" class="btn-secondary px-8 py-4 rounded-xl font-semibold text-lg flex items-center">
                    <i class="fas fa-handshake mr-3"></i>
                    Become a Provider
                </button>
            </div>
        </div>
    </section>

    <!-- Footer -->
    <footer class="bg-gray-900 text-white py-16">
        <div class="max-w-7xl mx-auto px-4 sm:px-6 lg:px-8">
            <div class="grid md:grid-cols-4 gap-8">
                <div>
                    <div class="flex items-center space-x-3 mb-6">
                        <img src="biped-logo-horizontal.png" alt="Biped" class="h-8" loading="lazy">
                    </div>
                    <p class="text-gray-400 mb-6 leading-relaxed">
                        The AI-powered marketplace connecting customers with verified professionals. 
                        Smarter matching, better results.
                    </p>
                    <div class="flex space-x-4">
                        <a href="#" class="text-gray-400 hover:text-white transition-colors">
                            <i class="fab fa-facebook text-xl"></i>
                        </a>
                        <a href="#" class="text-gray-400 hover:text-white transition-colors">
                            <i class="fab fa-twitter text-xl"></i>
                        </a>
                        <a href="#" class="text-gray-400 hover:text-white transition-colors">
                            <i class="fab fa-linkedin text-xl"></i>
                        </a>
                        <a href="#" class="text-gray-400 hover:text-white transition-colors">
                            <i class="fab fa-instagram text-xl"></i>
                        </a>
                    </div>
                </div>
                
                <div>
                    <h4 class="font-semibold mb-6">For Customers</h4>
                    <ul class="space-y-3 text-gray-400">
                        <li><a href="#" class="hover:text-white transition-colors">Post a Job</a></li>
                        <li><a href="#" class="hover:text-white transition-colors">Browse Services</a></li>
                        <li><a href="#" class="hover:text-white transition-colors">How It Works</a></li>
                        <li><a href="#" class="hover:text-white transition-colors">Success Stories</a></li>
                        <li><a href="#" class="hover:text-white transition-colors">Help Center</a></li>
                    </ul>
                </div>
                
                <div>
                    <h4 class="font-semibold mb-6">For Providers</h4>
                    <ul class="space-y-3 text-gray-400">
                        <li><a href="#" class="hover:text-white transition-colors">Join as Provider</a></li>
                        <li><a href="pricing" class="hover:text-white transition-colors">Pricing</a></li>
                        <li><a href="provider-verification" class="hover:text-white transition-colors">Verification Process</a></li>
                        <li><a href="#" class="hover:text-white transition-colors">Provider Support</a></li>
                        <li><a href="#" class="hover:text-white transition-colors">Business Tools</a></li>
                    </ul>
                </div>
                
                <div>
                    <h4 class="font-semibold mb-6">Company</h4>
                    <ul class="space-y-3 text-gray-400">
                        <li><a href="business-info" class="hover:text-white transition-colors">Business Info</a></li>
                        <li><a href="pricing" class="hover:text-white transition-colors">Pricing Model</a></li>
                        <li><a href="#" class="hover:text-white transition-colors">Careers</a></li>
<<<<<<< HEAD
                        <li><a href="#" class="hover:text-white transition-colors">Press</a></li>
                        <li><a href="#" class="hover:text-white transition-colors">Privacy Policy</a></li>
                        <li><a href="#" class="hover:text-white transition-colors">Terms of Service</a></li>
                        <li><a href="#" class="hover:text-white transition-colors">Accessibility Statement</a></li>
=======
                        <li><a href="privacy-policy" class="hover:text-white transition-colors">Privacy Policy</a></li>
                        <li><a href="terms-of-service" class="hover:text-white transition-colors">Terms of Service</a></li>
>>>>>>> fc823c1e
                    </ul>
                    
                    <div class="mt-8">
                        <h5 class="font-semibold mb-4">Stay Updated</h5>
                        <div class="flex">
                            <input type="email" placeholder="Your email" class="flex-1 px-3 py-2 bg-gray-800 border border-gray-700 rounded-l-lg text-white placeholder-gray-500 focus:outline-none focus:border-blue-500">
                            <button class="bg-blue-600 hover:bg-blue-700 px-4 py-2 rounded-r-lg transition-colors">
                                <i class="fas fa-arrow-right"></i>
                            </button>
                        </div>
                    </div>
                </div>
            </div>
            
<<<<<<< HEAD
            <div class="border-t border-gray-800 mt-12 pt-8 flex flex-col md:flex-row justify-between items-center">
                <div class="text-gray-400 text-sm text-center md:text-left">
                    <p>© 2025 Biped. All rights reserved.</p>
                    <p class="mt-1">Operated by Braden Pty Ltd | ABN: 45 123 456 789</p>
                </div>
                <div class="flex items-center space-x-6 mt-4 md:mt-0">
                    <span class="text-gray-400 text-sm">Powered by AI</span>
                    <div class="flex items-center space-x-2">
                        <i class="fas fa-shield-alt text-green-400"></i>
                        <span class="text-gray-400 text-sm">Secure & Trusted</span>
=======
            <div class="border-t border-gray-800 mt-12 pt-8">
                <div class="flex flex-col md:flex-row justify-between items-start md:items-center mb-4">
                    <div class="text-gray-400 text-sm mb-4 md:mb-0">
                        <p>© 2025 Braden Pty Ltd. All rights reserved.</p>
                        <p>ABN: 12 345 678 901 | Level 10, 123 Collins Street, Melbourne VIC 3000</p>
                        <p>Email: info@biped.com.au | Phone: +61 2 1234 5678</p>
                    </div>
                    <div class="flex items-center space-x-6">
                        <span class="text-gray-400 text-sm">Powered by AI</span>
                        <div class="flex items-center space-x-2">
                            <i class="fas fa-shield-alt text-green-400"></i>
                            <span class="text-gray-400 text-sm">100% Verified</span>
                        </div>
                        <div class="flex items-center space-x-2">
                            <i class="fas fa-certificate text-blue-400"></i>
                            <span class="text-gray-400 text-sm">Fully Licensed</span>
                        </div>
>>>>>>> fc823c1e
                    </div>
                </div>
            </div>
        </div>
    </footer>

    <!-- Modals -->
    <!-- Login Modal -->
    <div id="loginModal" class="modal">
        <div class="bg-white p-8 rounded-2xl shadow-2xl max-w-md w-full mx-4">
            <div class="flex justify-between items-center mb-6">
                <h3 class="text-2xl font-bold text-gray-900">Sign In</h3>
                <button onclick="hideModal('loginModal')" class="text-gray-400 hover:text-gray-600">
                    <i class="fas fa-times text-xl"></i>
                </button>
            </div>
            
            <form>
                <div class="mb-4">
                    <label class="block text-sm font-medium text-gray-700 mb-2">Email</label>
                    <input type="email" class="w-full px-4 py-3 border border-gray-300 rounded-lg focus:ring-2 focus:ring-blue-500 focus:border-transparent">
                </div>
                
                <div class="mb-6">
                    <label class="block text-sm font-medium text-gray-700 mb-2">Password</label>
                    <input type="password" class="w-full px-4 py-3 border border-gray-300 rounded-lg focus:ring-2 focus:ring-blue-500 focus:border-transparent">
                </div>
                
                <button type="submit" class="w-full btn-primary text-white py-3 rounded-lg font-semibold mb-4">
                    Sign In
                </button>
                
                <div class="text-center">
                    <a href="#" class="text-blue-600 hover:text-blue-700 text-sm">Forgot password?</a>
                </div>
            </form>
        </div>
    </div>

    <!-- Signup Modal -->
    <div id="signupModal" class="modal">
        <div class="bg-white p-8 rounded-2xl shadow-2xl max-w-md w-full mx-4">
            <div class="flex justify-between items-center mb-6">
                <h3 class="text-2xl font-bold text-gray-900">Get Started</h3>
                <button onclick="hideModal('signupModal')" class="text-gray-400 hover:text-gray-600">
                    <i class="fas fa-times text-xl"></i>
                </button>
            </div>
            
            <div class="grid grid-cols-2 gap-4 mb-6">
                <button class="btn-primary text-white py-3 rounded-lg font-semibold">
                    I Need Services
                </button>
                <button class="btn-secondary py-3 rounded-lg font-semibold">
                    I'm a Provider
                </button>
            </div>
            
            <form>
                <div class="mb-4">
                    <label class="block text-sm font-medium text-gray-700 mb-2">Full Name</label>
                    <input type="text" class="w-full px-4 py-3 border border-gray-300 rounded-lg focus:ring-2 focus:ring-blue-500 focus:border-transparent">
                </div>
                
                <div class="mb-4">
                    <label class="block text-sm font-medium text-gray-700 mb-2">Email</label>
                    <input type="email" class="w-full px-4 py-3 border border-gray-300 rounded-lg focus:ring-2 focus:ring-blue-500 focus:border-transparent">
                </div>
                
                <div class="mb-6">
                    <label class="block text-sm font-medium text-gray-700 mb-2">Password</label>
                    <input type="password" class="w-full px-4 py-3 border border-gray-300 rounded-lg focus:ring-2 focus:ring-blue-500 focus:border-transparent">
                </div>
                
                <button type="submit" class="w-full btn-primary text-white py-3 rounded-lg font-semibold">
                    Create Account
                </button>
            </form>
        </div>
    </div>

    <!-- Job Posting Modal -->
    <div id="jobModal" class="modal">
        <div class="bg-white p-8 rounded-2xl shadow-2xl max-w-2xl w-full mx-4 max-h-screen overflow-y-auto">
            <div class="flex justify-between items-center mb-6">
                <h3 class="text-2xl font-bold text-gray-900">Post a Job</h3>
                <button onclick="hideModal('jobModal')" class="text-gray-400 hover:text-gray-600">
                    <i class="fas fa-times text-xl"></i>
                </button>
            </div>
            
            <form>
                <div class="mb-6">
                    <label class="block text-sm font-medium text-gray-700 mb-2">What do you need done?</label>
                    <textarea rows="3" class="w-full px-4 py-3 border border-gray-300 rounded-lg focus:ring-2 focus:ring-blue-500 focus:border-transparent" placeholder="Describe your project in detail..."></textarea>
                </div>
                
                <div class="grid md:grid-cols-2 gap-4 mb-6">
                    <div>
                        <label class="block text-sm font-medium text-gray-700 mb-2">Category</label>
                        <select class="w-full px-4 py-3 border border-gray-300 rounded-lg focus:ring-2 focus:ring-blue-500 focus:border-transparent">
                            <option>Select a category</option>
                            <option>Construction & Renovation</option>
                            <option>Plumbing & Electrical</option>
                            <option>Tech & Digital</option>
                            <option>Automotive</option>
                            <option>Landscaping</option>
                            <option>Cleaning & Maintenance</option>
                        </select>
                    </div>
                    
                    <div>
                        <label class="block text-sm font-medium text-gray-700 mb-2">Budget Range</label>
                        <select class="w-full px-4 py-3 border border-gray-300 rounded-lg focus:ring-2 focus:ring-blue-500 focus:border-transparent">
                            <option>Select budget</option>
                            <option>Under $500</option>
                            <option>$500 - $1,000</option>
                            <option>$1,000 - $5,000</option>
                            <option>$5,000 - $10,000</option>
                            <option>$10,000+</option>
                        </select>
                    </div>
                </div>
                
                <div class="mb-6">
                    <label class="block text-sm font-medium text-gray-700 mb-2">Location</label>
                    <input type="text" class="w-full px-4 py-3 border border-gray-300 rounded-lg focus:ring-2 focus:ring-blue-500 focus:border-transparent" placeholder="Enter your location">
                </div>
                
                <div class="mb-6">
                    <label class="block text-sm font-medium text-gray-700 mb-2">Timeline</label>
                    <select class="w-full px-4 py-3 border border-gray-300 rounded-lg focus:ring-2 focus:ring-blue-500 focus:border-transparent">
                        <option>When do you need this done?</option>
                        <option>ASAP</option>
                        <option>Within a week</option>
                        <option>Within a month</option>
                        <option>Flexible</option>
                    </select>
                </div>
                
                <button type="submit" class="w-full btn-primary text-white py-3 rounded-lg font-semibold">
                    <i class="fas fa-magic mr-2"></i>
                    Find AI-Matched Providers
                </button>
            </form>
        </div>
    </div>

    <script>
        // Mobile menu toggle
        function toggleMobileMenu() {
            const menu = document.getElementById('mobile-menu');
            menu.classList.toggle('hidden');
        }
        
        // Navigation active states
        document.addEventListener('DOMContentLoaded', function() {
            const navLinks = document.querySelectorAll('.nav-link');
            const sections = document.querySelectorAll('section[id]');
            
            // Intersection Observer for active navigation
            const observer = new IntersectionObserver((entries) => {
                entries.forEach(entry => {
                    if (entry.isIntersecting) {
                        const id = entry.target.getAttribute('id');
                        navLinks.forEach(link => {
                            link.classList.remove('active');
                            if (link.getAttribute('href') === `#${id}`) {
                                link.classList.add('active');
                            }
                        });
                    }
                });
            }, { threshold: 0.3 });
            
            sections.forEach(section => observer.observe(section));
            
            // Smooth scrolling for navigation links
            navLinks.forEach(link => {
                link.addEventListener('click', function(e) {
                    e.preventDefault();
                    const targetId = this.getAttribute('href').substring(1);
                    const targetSection = document.getElementById(targetId);
                    if (targetSection) {
                        targetSection.scrollIntoView({ behavior: 'smooth', block: 'start' });
                    }
                });
            });
        });

        // Modal functions
        function showModal(modalId) {
            document.getElementById(modalId).classList.add('show');
            document.body.style.overflow = 'hidden';
        }

        function hideModal(modalId) {
            document.getElementById(modalId).classList.remove('show');
            document.body.style.overflow = 'auto';
        }

        function showLoginModal() {
            showModal('loginModal');
        }

        function showSignupModal() {
            showModal('signupModal');
        }

        function showJobModal() {
            showModal('jobModal');
        }

        function showProviderSignup() {
            showModal('signupModal');
        }

        // Close modals when clicking outside
        document.addEventListener('click', function(e) {
            if (e.target.classList.contains('modal')) {
                e.target.classList.remove('show');
                document.body.style.overflow = 'auto';
            }
        });

        // Smooth scrolling for anchor links
        document.querySelectorAll('a[href^="#"]').forEach(anchor => {
            anchor.addEventListener('click', function (e) {
                e.preventDefault();
                const target = document.querySelector(this.getAttribute('href'));
                if (target) {
                    target.scrollIntoView({
                        behavior: 'smooth',
                        block: 'start'
                    });
                }
            });
        });

        // Add scroll effect to navbar
        window.addEventListener('scroll', function() {
            const nav = document.querySelector('nav');
            if (window.scrollY > 100) {
                nav.classList.add('bg-white', 'shadow-lg');
            } else {
                nav.classList.remove('bg-white', 'shadow-lg');
            }
        });

        // Mobile detection and redirect
        function isMobileDevice() {
            return /Android|webOS|iPhone|iPad|iPod|BlackBerry|IEMobile|Opera Mini/i.test(navigator.userAgent) ||
                   (window.innerWidth <= 768);
        }

        // Check if user prefers mobile experience
        if (isMobileDevice() && !localStorage.getItem('preferDesktop')) {
            // Show mobile redirect prompt
            const showMobilePrompt = () => {
                const prompt = document.createElement('div');
                prompt.innerHTML = `
                    <div style="position: fixed; top: 0; left: 0; right: 0; background: #1e40af; color: white; padding: 1rem; z-index: 9999; text-align: center;">
                        <p style="margin: 0 0 0.5rem 0; font-size: 0.9rem;">📱 Get the optimized mobile experience</p>
                        <button onclick="window.location.href='/mobile.html'" style="background: white; color: #1e40af; border: none; padding: 0.5rem 1rem; border-radius: 6px; margin-right: 0.5rem; cursor: pointer;">Switch to Mobile</button>
                        <button onclick="this.parentElement.parentElement.remove(); localStorage.setItem('preferDesktop', 'true')" style="background: rgba(255,255,255,0.2); color: white; border: none; padding: 0.5rem 1rem; border-radius: 6px; cursor: pointer;">Stay on Desktop</button>
                    </div>
                `;
                document.body.appendChild(prompt);
            };

            // Show prompt after page loads
            setTimeout(showMobilePrompt, 2000);
        }

        // Service Worker Registration for PWA
        if ('serviceWorker' in navigator) {
            window.addEventListener('load', () => {
                navigator.serviceWorker.register('/sw.js')
                    .then(registration => {
                        console.log('SW registered: ', registration);
                    })
                    .catch(registrationError => {
                        console.log('SW registration failed: ', registrationError);
                    });
            });
            }
    </script>
    
    <!-- Sticky Mobile CTA -->
    <div class="mobile-cta">
        <button onclick="window.location.href='/post-job'" class="mobile-cta-button">
            <i class="fas fa-plus mr-2"></i>
            Post Job
        </button>
    </div>
    
    <!-- Load validation and loading utilities -->
    <script src="/validation.js"></script>
    <script src="/loading.js"></script>
    <script src="/auth.js"></script>
</body>
</html>
<|MERGE_RESOLUTION|>--- conflicted
+++ resolved
@@ -16,22 +16,7 @@
     <!-- PWA Manifest -->
     <link rel="manifest" href="/manifest.json">
     
-    <title>Biped - AI-Powered Trades Marketplace | Connect with Verified Professionals</title>
-    <meta name="description" content="Find qualified tradespeople instantly with AI-powered matching. Post jobs, get matched in 24 hours, and track quality with computer vision. Join 10K+ verified professionals.">
-    <meta name="keywords" content="trades marketplace, AI matching, tradespeople, contractors, plumbers, electricians, home improvement, professional services">
-    
-    <!-- Open Graph Meta Tags -->
-    <meta property="og:title" content="Biped - AI-Powered Trades Marketplace">
-    <meta property="og:description" content="Connect with skilled tradespeople through intelligent AI matching. Get quality work done faster and smarter.">
-    <meta property="og:type" content="website">
-    <meta property="og:url" content="https://biped.app">
-    <meta property="og:image" content="/biped-logo.png">
-    
-    <!-- Twitter Card Meta Tags -->
-    <meta name="twitter:card" content="summary_large_image">
-    <meta name="twitter:title" content="Biped - AI-Powered Trades Marketplace">
-    <meta name="twitter:description" content="Connect with skilled tradespeople through intelligent AI matching.">
-    <meta name="twitter:image" content="/biped-logo.png">
+    <title>Biped - AI-Powered Trades Marketplace</title>
     <link href="https://cdn.jsdelivr.net/npm/tailwindcss@2.2.19/dist/tailwind.min.css" rel="stylesheet">
     <link href="https://cdnjs.cloudflare.com/ajax/libs/font-awesome/6.0.0/css/all.min.css" rel="stylesheet">
     <link href="https://fonts.googleapis.com/css2?family=Inter:wght@300;400;500;600;700;800&display=swap" rel="stylesheet">
@@ -42,25 +27,6 @@
         
         .hero-gradient {
             background: linear-gradient(135deg, #1e40af 0%, #0d9488 100%);
-            position: relative;
-        }
-        
-        .hero-gradient::before {
-            content: '';
-            position: absolute;
-            top: 0;
-            left: 0;
-            right: 0;
-            bottom: 0;
-            background-image: 
-                radial-gradient(circle at 25% 25%, rgba(255, 255, 255, 0.1) 0%, transparent 50%),
-                radial-gradient(circle at 75% 75%, rgba(255, 255, 255, 0.05) 0%, transparent 50%);
-            z-index: 1;
-        }
-        
-        .hero-gradient > * {
-            position: relative;
-            z-index: 2;
         }
         
         .glass-effect {
@@ -180,70 +146,6 @@
         .cta-section {
             background: linear-gradient(135deg, #1e293b 0%, #334155 100%);
         }
-        
-        /* Navigation Active States */
-        .nav-link {
-            position: relative;
-            transition: all 0.3s ease;
-        }
-        
-        .nav-link.active {
-            color: #1e40af !important;
-            font-weight: 600;
-        }
-        
-        .nav-link.active::after {
-            content: '';
-            position: absolute;
-            bottom: -8px;
-            left: 0;
-            right: 0;
-            height: 2px;
-            background: #1e40af;
-            border-radius: 1px;
-        }
-        
-        .nav-link:hover {
-            color: #1e40af;
-        }
-        
-        /* Sticky Mobile CTA */
-        .mobile-cta {
-            position: fixed;
-            bottom: 20px;
-            right: 20px;
-            z-index: 1000;
-            display: none;
-        }
-        
-        @media (max-width: 768px) {
-            .mobile-cta {
-                display: block;
-            }
-        }
-        
-        .mobile-cta-button {
-            background: linear-gradient(135deg, #1e40af 0%, #0d9488 100%);
-            color: white;
-            padding: 16px 20px;
-            border-radius: 50px;
-            box-shadow: 0 8px 32px rgba(30, 64, 175, 0.3);
-            border: none;
-            font-weight: 600;
-            font-size: 16px;
-            transition: all 0.3s ease;
-            animation: pulse-cta 2s infinite;
-        }
-        
-        .mobile-cta-button:hover {
-            transform: translateY(-2px);
-            box-shadow: 0 12px 40px rgba(30, 64, 175, 0.4);
-        }
-        
-        @keyframes pulse-cta {
-            0%, 100% { transform: scale(1); }
-            50% { transform: scale(1.05); }
-        }
     </style>
 </head>
 <body class="bg-gray-50">
@@ -252,16 +154,16 @@
         <div class="max-w-7xl mx-auto px-4 sm:px-6 lg:px-8">
             <div class="flex justify-between items-center h-16">
                 <div class="flex items-center space-x-3">
-                    <img src="biped-logo.png" alt="Biped" class="h-10 w-10" loading="lazy">
+                    <img src="biped-logo.png" alt="Biped" class="h-8 w-8">
                     <span class="text-2xl font-bold text-gray-900">Biped</span>
                     <span class="ai-badge text-xs px-2 py-1 rounded-full text-white font-medium">AI-Powered</span>
                 </div>
                 
                 <div class="hidden md:flex items-center space-x-8">
-                    <a href="#services" class="nav-link text-gray-700 hover:text-blue-600 font-medium transition-colors">Services</a>
-                    <a href="#how-it-works" class="nav-link text-gray-700 hover:text-blue-600 font-medium transition-colors">How It Works</a>
-                    <a href="#providers" class="nav-link text-gray-700 hover:text-blue-600 font-medium transition-colors">For Providers</a>
-                    <a href="#about" class="nav-link text-gray-700 hover:text-blue-600 font-medium transition-colors">About</a>
+                    <a href="#services" class="text-gray-700 hover:text-blue-600 font-medium transition-colors">Services</a>
+                    <a href="#how-it-works" class="text-gray-700 hover:text-blue-600 font-medium transition-colors">How It Works</a>
+                    <a href="#providers" class="text-gray-700 hover:text-blue-600 font-medium transition-colors">For Providers</a>
+                    <a href="#about" class="text-gray-700 hover:text-blue-600 font-medium transition-colors">About</a>
                 </div>
                 
                 <div class="flex items-center space-x-4">
@@ -315,7 +217,7 @@
                 
                 <h1 class="text-5xl md:text-7xl font-bold text-white mb-6 leading-tight">
                     Connect with
-                    <span class="block text-yellow-300 font-extrabold">
+                    <span class="block bg-gradient-to-r from-yellow-300 to-orange-300 bg-clip-text text-transparent">
                         Trusted Professionals
                     </span>
                 </h1>
@@ -339,20 +241,20 @@
                 <!-- Stats -->
                 <div class="grid grid-cols-2 md:grid-cols-4 gap-8 max-w-4xl mx-auto">
                     <div class="text-center">
-                        <div class="stats-counter text-3xl md:text-4xl font-bold mb-2 text-white">10K+</div>
-                        <div class="text-white opacity-90 font-medium">Verified Providers</div>
+                        <div class="stats-counter text-3xl md:text-4xl font-bold mb-2">10K+</div>
+                        <div class="text-white opacity-80">Verified Providers</div>
                     </div>
                     <div class="text-center">
-                        <div class="stats-counter text-3xl md:text-4xl font-bold mb-2 text-white">50K+</div>
-                        <div class="text-white opacity-90 font-medium">Jobs Completed</div>
+                        <div class="stats-counter text-3xl md:text-4xl font-bold mb-2">50K+</div>
+                        <div class="text-white opacity-80">Jobs Completed</div>
                     </div>
                     <div class="text-center">
-                        <div class="stats-counter text-3xl md:text-4xl font-bold mb-2 text-white">98%</div>
-                        <div class="text-white opacity-90 font-medium">Match Accuracy</div>
+                        <div class="stats-counter text-3xl md:text-4xl font-bold mb-2">98%</div>
+                        <div class="text-white opacity-80">Match Accuracy</div>
                     </div>
                     <div class="text-center">
-                        <div class="stats-counter text-3xl md:text-4xl font-bold mb-2 text-white">4.9★</div>
-                        <div class="text-white opacity-90 font-medium">Average Rating</div>
+                        <div class="stats-counter text-3xl md:text-4xl font-bold mb-2">4.9★</div>
+                        <div class="text-white opacity-80">Average Rating</div>
                     </div>
                 </div>
             </div>
@@ -422,7 +324,7 @@
             </div>
             
             <div class="service-grid">
-                <a href="#" class="card-hover bg-white p-6 rounded-2xl shadow-lg border border-gray-100 block cursor-pointer transition-all hover:shadow-xl">
+                <div class="card-hover bg-white p-6 rounded-2xl shadow-lg border border-gray-100">
                     <div class="text-blue-600 text-3xl mb-4">
                         <i class="fas fa-hammer"></i>
                     </div>
@@ -432,9 +334,9 @@
                         <i class="fas fa-star text-yellow-400 mr-1"></i>
                         <span>4.9 avg rating • 2,500+ providers</span>
                     </div>
-                </a>
-                
-                <a href="#" class="card-hover bg-white p-6 rounded-2xl shadow-lg border border-gray-100 block cursor-pointer transition-all hover:shadow-xl">
+                </div>
+                
+                <div class="card-hover bg-white p-6 rounded-2xl shadow-lg border border-gray-100">
                     <div class="text-green-600 text-3xl mb-4">
                         <i class="fas fa-wrench"></i>
                     </div>
@@ -444,9 +346,9 @@
                         <i class="fas fa-star text-yellow-400 mr-1"></i>
                         <span>4.8 avg rating • 1,800+ providers</span>
                     </div>
-                </a>
-                
-                <a href="#" class="card-hover bg-white p-6 rounded-2xl shadow-lg border border-gray-100 block cursor-pointer transition-all hover:shadow-xl">
+                </div>
+                
+                <div class="card-hover bg-white p-6 rounded-2xl shadow-lg border border-gray-100">
                     <div class="text-purple-600 text-3xl mb-4">
                         <i class="fas fa-laptop-code"></i>
                     </div>
@@ -456,9 +358,9 @@
                         <i class="fas fa-star text-yellow-400 mr-1"></i>
                         <span>4.9 avg rating • 3,200+ providers</span>
                     </div>
-                </a>
-                
-                <a href="#" class="card-hover bg-white p-6 rounded-2xl shadow-lg border border-gray-100 block cursor-pointer transition-all hover:shadow-xl">
+                </div>
+                
+                <div class="card-hover bg-white p-6 rounded-2xl shadow-lg border border-gray-100">
                     <div class="text-orange-600 text-3xl mb-4">
                         <i class="fas fa-car"></i>
                     </div>
@@ -468,9 +370,9 @@
                         <i class="fas fa-star text-yellow-400 mr-1"></i>
                         <span>4.7 avg rating • 1,200+ providers</span>
                     </div>
-                </a>
-                
-                <a href="#" class="card-hover bg-white p-6 rounded-2xl shadow-lg border border-gray-100 block cursor-pointer transition-all hover:shadow-xl">
+                </div>
+                
+                <div class="card-hover bg-white p-6 rounded-2xl shadow-lg border border-gray-100">
                     <div class="text-teal-600 text-3xl mb-4">
                         <i class="fas fa-leaf"></i>
                     </div>
@@ -480,9 +382,9 @@
                         <i class="fas fa-star text-yellow-400 mr-1"></i>
                         <span>4.8 avg rating • 900+ providers</span>
                     </div>
-                </a>
-                
-                <a href="#" class="card-hover bg-white p-6 rounded-2xl shadow-lg border border-gray-100 block cursor-pointer transition-all hover:shadow-xl">
+                </div>
+                
+                <div class="card-hover bg-white p-6 rounded-2xl shadow-lg border border-gray-100">
                     <div class="text-red-600 text-3xl mb-4">
                         <i class="fas fa-broom"></i>
                     </div>
@@ -490,10 +392,6 @@
                     <p class="text-gray-600 mb-4">Professional cleaners, maintenance, and facility management</p>
                     <div class="flex items-center text-sm text-gray-500">
                         <i class="fas fa-star text-yellow-400 mr-1"></i>
-                        <span>4.9 avg rating • 1,500+ providers</span>
-                    </div>
-                </a>
-            </div>
                         <span>4.9 avg rating • 1,500+ providers</span>
                     </div>
                 </div>
@@ -515,45 +413,41 @@
             
             <div class="grid md:grid-cols-4 gap-8">
                 <div class="text-center">
-                    <div class="bg-gradient-to-br from-blue-400 to-blue-600 w-20 h-20 rounded-2xl flex items-center justify-center mx-auto mb-6 shadow-lg">
-                        <i class="fas fa-edit text-2xl text-white"></i>
-                    </div>
-                    <div class="bg-blue-100 text-blue-600 text-sm font-bold px-3 py-1 rounded-full inline-block mb-4">STEP 1</div>
+                    <div class="bg-blue-100 w-16 h-16 rounded-full flex items-center justify-center mx-auto mb-6">
+                        <span class="text-2xl font-bold text-blue-600">1</span>
+                    </div>
                     <h3 class="text-xl font-bold text-gray-900 mb-4">Describe Your Project</h3>
-                    <p class="text-gray-600 leading-relaxed">
+                    <p class="text-gray-600">
                         Tell us what you need done. Our AI guides you through the process and suggests optimal project details.
                     </p>
                 </div>
                 
                 <div class="text-center">
-                    <div class="bg-gradient-to-br from-green-400 to-green-600 w-20 h-20 rounded-2xl flex items-center justify-center mx-auto mb-6 shadow-lg">
-                        <i class="fas fa-magic text-2xl text-white"></i>
-                    </div>
-                    <div class="bg-green-100 text-green-600 text-sm font-bold px-3 py-1 rounded-full inline-block mb-4">STEP 2</div>
+                    <div class="bg-green-100 w-16 h-16 rounded-full flex items-center justify-center mx-auto mb-6">
+                        <span class="text-2xl font-bold text-green-600">2</span>
+                    </div>
                     <h3 class="text-xl font-bold text-gray-900 mb-4">Get Matched Instantly</h3>
-                    <p class="text-gray-600 leading-relaxed">
+                    <p class="text-gray-600">
                         AI analyzes thousands of providers and instantly matches you with the best candidates for your specific needs.
                     </p>
                 </div>
                 
                 <div class="text-center">
-                    <div class="bg-gradient-to-br from-purple-400 to-purple-600 w-20 h-20 rounded-2xl flex items-center justify-center mx-auto mb-6 shadow-lg">
-                        <i class="fas fa-shield-alt text-2xl text-white"></i>
-                    </div>
-                    <div class="bg-purple-100 text-purple-600 text-sm font-bold px-3 py-1 rounded-full inline-block mb-4">STEP 3</div>
+                    <div class="bg-purple-100 w-16 h-16 rounded-full flex items-center justify-center mx-auto mb-6">
+                        <span class="text-2xl font-bold text-purple-600">3</span>
+                    </div>
                     <h3 class="text-xl font-bold text-gray-900 mb-4">Secure & Track</h3>
-                    <p class="text-gray-600 leading-relaxed">
+                    <p class="text-gray-600">
                         Funds are held in escrow while work progresses. Computer vision tracks quality and completion automatically.
                     </p>
                 </div>
                 
                 <div class="text-center">
-                    <div class="bg-gradient-to-br from-orange-400 to-orange-600 w-20 h-20 rounded-2xl flex items-center justify-center mx-auto mb-6 shadow-lg">
-                        <i class="fas fa-thumbs-up text-2xl text-white"></i>
-                    </div>
-                    <div class="bg-orange-100 text-orange-600 text-sm font-bold px-3 py-1 rounded-full inline-block mb-4">STEP 4</div>
+                    <div class="bg-orange-100 w-16 h-16 rounded-full flex items-center justify-center mx-auto mb-6">
+                        <span class="text-2xl font-bold text-orange-600">4</span>
+                    </div>
                     <h3 class="text-xl font-bold text-gray-900 mb-4">Payment & Review</h3>
-                    <p class="text-gray-600 leading-relaxed">
+                    <p class="text-gray-600">
                         Once satisfied with the work, payment is released automatically. Rate your experience to help others.
                     </p>
                 </div>
@@ -566,47 +460,42 @@
         <div class="max-w-7xl mx-auto px-4 sm:px-6 lg:px-8">
             <div class="grid lg:grid-cols-2 gap-12 items-center">
                 <div>
-                    <div class="bg-blue-500 text-white px-4 py-2 rounded-full text-sm font-semibold inline-block mb-4">
-                        💰 BOOST YOUR INCOME
-                    </div>
-                    <h2 class="text-4xl md:text-5xl font-bold mb-4">
-                        Get Qualified Leads in 24 Hours
+                    <h2 class="text-4xl md:text-5xl font-bold mb-6">
+                        Grow Your Business with Biped
                     </h2>
-                    <p class="text-2xl font-semibold text-blue-300 mb-6">
-                        Join 5,000+ professionals earning more with AI-powered leads
-                    </p>
                     <p class="text-xl opacity-90 mb-8 leading-relaxed">
-                        Stop chasing leads. Our AI matches you with customers who need your exact skills and are ready to hire immediately.
+                        Join thousands of professionals who use Biped to find quality leads, 
+                        manage their business, and grow their income with AI-powered tools.
                     </p>
                     
                     <div class="space-y-6 mb-8">
                         <div class="flex items-start space-x-4">
-                            <div class="bg-green-500 w-10 h-10 rounded-full flex items-center justify-center flex-shrink-0 mt-1">
-                                <i class="fas fa-dollar-sign text-white"></i>
+                            <div class="bg-blue-500 w-8 h-8 rounded-full flex items-center justify-center flex-shrink-0 mt-1">
+                                <i class="fas fa-check text-sm"></i>
                             </div>
                             <div>
-                                <h4 class="font-semibold mb-2">Average $4,500/month Extra Income</h4>
-                                <p class="opacity-80">Our providers earn 60% more than industry average through high-quality, pre-qualified leads.</p>
+                                <h4 class="font-semibold mb-2">Quality Leads</h4>
+                                <p class="opacity-80">AI matches you with customers who need your exact skills and are ready to hire.</p>
                             </div>
                         </div>
                         
                         <div class="flex items-start space-x-4">
-                            <div class="bg-blue-500 w-10 h-10 rounded-full flex items-center justify-center flex-shrink-0 mt-1">
-                                <i class="fas fa-shield-alt text-white"></i>
+                            <div class="bg-blue-500 w-8 h-8 rounded-full flex items-center justify-center flex-shrink-0 mt-1">
+                                <i class="fas fa-check text-sm"></i>
                             </div>
                             <div>
-                                <h4 class="font-semibold mb-2">100% Payment Protection</h4>
-                                <p class="opacity-80">Escrow system ensures you get paid. Automatic dispute resolution and same-day payouts.</p>
+                                <h4 class="font-semibold mb-2">Business Tools</h4>
+                                <p class="opacity-80">Comprehensive dashboard with scheduling, invoicing, customer management, and analytics.</p>
                             </div>
                         </div>
                         
                         <div class="flex items-start space-x-4">
-                            <div class="bg-purple-500 w-10 h-10 rounded-full flex items-center justify-center flex-shrink-0 mt-1">
-                                <i class="fas fa-clock text-white"></i>
+                            <div class="bg-blue-500 w-8 h-8 rounded-full flex items-center justify-center flex-shrink-0 mt-1">
+                                <i class="fas fa-check text-sm"></i>
                             </div>
                             <div>
-                                <h4 class="font-semibold mb-2">Get Started in 5 Minutes</h4>
-                                <p class="opacity-80">Simple verification process. Start receiving leads within 24 hours of approval.</p>
+                                <h4 class="font-semibold mb-2">Secure Payments</h4>
+                                <p class="opacity-80">Get paid fast and securely with automatic escrow protection and dispute resolution.</p>
                             </div>
                         </div>
                     </div>
@@ -755,7 +644,7 @@
             <div class="grid md:grid-cols-4 gap-8">
                 <div>
                     <div class="flex items-center space-x-3 mb-6">
-                        <img src="biped-logo-horizontal.png" alt="Biped" class="h-8" loading="lazy">
+                        <img src="biped-logo-horizontal.png" alt="Biped" class="h-8">
                     </div>
                     <p class="text-gray-400 mb-6 leading-relaxed">
                         The AI-powered marketplace connecting customers with verified professionals. 
@@ -805,41 +694,12 @@
                         <li><a href="business-info" class="hover:text-white transition-colors">Business Info</a></li>
                         <li><a href="pricing" class="hover:text-white transition-colors">Pricing Model</a></li>
                         <li><a href="#" class="hover:text-white transition-colors">Careers</a></li>
-<<<<<<< HEAD
-                        <li><a href="#" class="hover:text-white transition-colors">Press</a></li>
-                        <li><a href="#" class="hover:text-white transition-colors">Privacy Policy</a></li>
-                        <li><a href="#" class="hover:text-white transition-colors">Terms of Service</a></li>
-                        <li><a href="#" class="hover:text-white transition-colors">Accessibility Statement</a></li>
-=======
                         <li><a href="privacy-policy" class="hover:text-white transition-colors">Privacy Policy</a></li>
                         <li><a href="terms-of-service" class="hover:text-white transition-colors">Terms of Service</a></li>
->>>>>>> fc823c1e
                     </ul>
-                    
-                    <div class="mt-8">
-                        <h5 class="font-semibold mb-4">Stay Updated</h5>
-                        <div class="flex">
-                            <input type="email" placeholder="Your email" class="flex-1 px-3 py-2 bg-gray-800 border border-gray-700 rounded-l-lg text-white placeholder-gray-500 focus:outline-none focus:border-blue-500">
-                            <button class="bg-blue-600 hover:bg-blue-700 px-4 py-2 rounded-r-lg transition-colors">
-                                <i class="fas fa-arrow-right"></i>
-                            </button>
-                        </div>
-                    </div>
                 </div>
             </div>
             
-<<<<<<< HEAD
-            <div class="border-t border-gray-800 mt-12 pt-8 flex flex-col md:flex-row justify-between items-center">
-                <div class="text-gray-400 text-sm text-center md:text-left">
-                    <p>© 2025 Biped. All rights reserved.</p>
-                    <p class="mt-1">Operated by Braden Pty Ltd | ABN: 45 123 456 789</p>
-                </div>
-                <div class="flex items-center space-x-6 mt-4 md:mt-0">
-                    <span class="text-gray-400 text-sm">Powered by AI</span>
-                    <div class="flex items-center space-x-2">
-                        <i class="fas fa-shield-alt text-green-400"></i>
-                        <span class="text-gray-400 text-sm">Secure & Trusted</span>
-=======
             <div class="border-t border-gray-800 mt-12 pt-8">
                 <div class="flex flex-col md:flex-row justify-between items-start md:items-center mb-4">
                     <div class="text-gray-400 text-sm mb-4 md:mb-0">
@@ -857,7 +717,6 @@
                             <i class="fas fa-certificate text-blue-400"></i>
                             <span class="text-gray-400 text-sm">Fully Licensed</span>
                         </div>
->>>>>>> fc823c1e
                     </div>
                 </div>
             </div>
@@ -1012,41 +871,6 @@
             const menu = document.getElementById('mobile-menu');
             menu.classList.toggle('hidden');
         }
-        
-        // Navigation active states
-        document.addEventListener('DOMContentLoaded', function() {
-            const navLinks = document.querySelectorAll('.nav-link');
-            const sections = document.querySelectorAll('section[id]');
-            
-            // Intersection Observer for active navigation
-            const observer = new IntersectionObserver((entries) => {
-                entries.forEach(entry => {
-                    if (entry.isIntersecting) {
-                        const id = entry.target.getAttribute('id');
-                        navLinks.forEach(link => {
-                            link.classList.remove('active');
-                            if (link.getAttribute('href') === `#${id}`) {
-                                link.classList.add('active');
-                            }
-                        });
-                    }
-                });
-            }, { threshold: 0.3 });
-            
-            sections.forEach(section => observer.observe(section));
-            
-            // Smooth scrolling for navigation links
-            navLinks.forEach(link => {
-                link.addEventListener('click', function(e) {
-                    e.preventDefault();
-                    const targetId = this.getAttribute('href').substring(1);
-                    const targetSection = document.getElementById(targetId);
-                    if (targetSection) {
-                        targetSection.scrollIntoView({ behavior: 'smooth', block: 'start' });
-                    }
-                });
-            });
-        });
 
         // Modal functions
         function showModal(modalId) {
@@ -1143,16 +967,8 @@
                         console.log('SW registration failed: ', registrationError);
                     });
             });
-            }
+        }
     </script>
-    
-    <!-- Sticky Mobile CTA -->
-    <div class="mobile-cta">
-        <button onclick="window.location.href='/post-job'" class="mobile-cta-button">
-            <i class="fas fa-plus mr-2"></i>
-            Post Job
-        </button>
-    </div>
     
     <!-- Load validation and loading utilities -->
     <script src="/validation.js"></script>
